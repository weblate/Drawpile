/*
   Drawpile - a collaborative drawing program.

   Copyright (C) 2013-2016 Calle Laakkonen

   Drawpile is free software: you can redistribute it and/or modify
   it under the terms of the GNU General Public License as published by
   the Free Software Foundation, either version 3 of the License, or
   (at your option) any later version.

   Drawpile is distributed in the hope that it will be useful,
   but WITHOUT ANY WARRANTY; without even the implied warranty of
   MERCHANTABILITY or FITNESS FOR A PARTICULAR PURPOSE.  See the
   GNU General Public License for more details.

   You should have received a copy of the GNU General Public License
   along with Drawpile.  If not, see <http://www.gnu.org/licenses/>.
*/

#ifndef DP_SHARED_SERVER_SESSION_H
#define DP_SHARED_SERVER_SESSION_H

#include <QVector>
#include <QHash>
#include <QString>
#include <QObject>
#include <QDateTime>

#include "sessiondesc.h"
#include "../util/logger.h"
#include "../util/announcementapi.h"
#include "../net/message.h"
#include "../net/messagestream.h"
#include "../net/protover.h"

namespace recording {
	class Writer;
}

namespace server {

class Client;

/**
 * The serverside session state.
 */
class Session : public QObject {
	Q_OBJECT
public:
	enum State {
		Initialization,
		Running,
		Reset,
		Shutdown
	};

	Session(const SessionId &id, const protocol::ProtocolVersion &protocolVersion, const QString &founder, QObject *parent=0);

	/**
	 * \brief Get the ID of the session
	 */
	SessionId id() const { return m_id; }

	/**
	 * @brief Get the name of the user who started this session
	 * @return founder username
	 */
	QString founder() const { return m_founder; }

	/**
	 * @brief Get the full protocol version of this session
	 *
	 * A server only needs match the server-protocol version, but the
	 * client must match the version exactly.
	 */
	protocol::ProtocolVersion protocolVersion() const { return m_protocolVersion; }

	/**
	 * @brief Set whether session persistence is allowed
	 * @param allow
	 */
	void setPersistenceAllowed(bool allowed) { m_allowPersistent = allowed; m_persistent = m_persistent & allowed; }
	bool isPersistenceAllowed() const { return m_allowPersistent; }

	/**
	 * @brief Is this an age-restricted session?
	 */
	bool isNsfm() const { return m_nsfm; }

	/**
	 * @brief Get the maximum session history size in bytes
	 *
	 * If the session history grows beyond this limit, it will be shut down
	 * @return
	 */
	uint historyLimit() const { return m_historylimit; }
	void setHistoryLimit(uint limit) { m_historylimit = limit; }

	/**
	 * @brief Don't include user list in session announcement?
	 *
	 * Password protected sessions are implicitly private
	 * @param p
	 */
	void setPrivateUserList(bool p) { m_privateUserList = p; }
	bool isPrivateUserList() const { return m_privateUserList; }

	/**
	 * @brief Set the name of the recording file to create
	 *
	 * The recording will be created after a snapshot point has been created.
	 * @param filename path to output file
	 * @param split if true, a new file will be started at every snapshot
	 */
	void setRecordingFile(const QString &filename, bool split) { m_recordingFile = filename; m_splitRecording = split; }

	/**
	 * @brief Stop any recording that might be in progress
	 */
	void stopRecording();

	/**
	 * @brief Get the session password hash
	 *
	 * This is an empty string if no password is required
	 * @return password
	 */
	const QByteArray &passwordHash() const { return m_passwordhash; }

	/**
	 * @brief A chat message that will be sent to users who join the session
	 * @param message message content. If empty, no welcome message will be sent
	 */
	void setWelcomeMessage(const QString &message) { m_welcomeMessage = message; }
	const QString &welcomeMessage() const { return m_welcomeMessage; }

	/**
	 * @brief Get the title of the session
	 * @return
	 */
	const QString &title() const { return m_title; }

	/**
	 * @brief Is the session closed to new users?
	 *
	 * A session can be closed in two ways:
	 * - by setting the Closed flag
	 * - when user count reaches maxUsers()
	 *
	 * The session is also temporarily closed during the Reset state.
	 *
	 * @return true if new users will not be admitted
	 */
	bool isClosed() const { return m_closed || userCount() >= maxUsers() || m_state == Reset; }
	void setClosed(bool closed);

	/**
	 * @brief Get the maximum number of users allowed in the session
	 *
	 * This setting only affects new joins. Old users are not removed,
	 * even if the limit is lowered.
	 * @return user limit
	 */
	int maxUsers() const { return m_maxusers; }

	/**
	 * @brief Is this a persistent session
	 *
	 * A persistent session is not automatically deleted when the last user leaves.
	 */
	bool isPersistent() const { return m_persistent; }

	//! Set session attributes
	void setSessionConfig(const QJsonObject &conf);

	/**
	 * @brief Add a new client to the session
	 * @param user
	 */
	void joinUser(Client *user, bool host);

	/**
	 * @brief Assign an ID for this user
	 *
	 * This is used during the login phase to prepare
	 * the user for joining the session
	 * @param user
	 */
	void assignId(Client *user);

	/**
	 * @brief Get a client by ID
	 * @param id user ID
	 * @return user or 0 if not found
	 */
	Client *getClientById(int id);

	/**
	 * @brief Get a client by user name
	 *
	 * The name comparison is case insensitive.
	 * Note! In debug mode username uniqueness is not enforced!
	 * @param username
	 * @return
	 */
	Client *getClientByUsername(const QString &username);

	/**
	 * @brief Get the number of clients in the session
	 * @return user count
	 */
	int userCount() const { return m_clients.size(); }

<<<<<<< HEAD
	const QList<Client*> &clients() const { return m_clients; }

	/**
	 * @brief Get the ID of the user uploading initialization or reset data
	 * @return user ID or invalid ID if init not in progress
	 */
	int initUserId() const { return m_initUser; }
=======
	//! Get the names of this session's users
	QStringList userNames() const;

	const QList<Client*> &clients() const { return _clients; }
>>>>>>> 537751e7

	/**
	 * @brief Get the name of the session owner
	 *
	 * The operator who has been in the session the longest
	 * is considered the owner.
	 */
	QString ownerName() const;

	/**
	 * @brief Get the time the session was started
	 * @return timestamp
	 */
	const QDateTime &sessionStartTime() const { return m_startTime; }

	/**
	 * @brief Get session uptime in nice human readable format
	 * @return
	 */
	QString uptime() const;

	/**
	 * @brief Get the time of the last join/logout event
	 * @return timestamp
	 */
	const QDateTime &lastEventTime() const { return m_lastEventTime; }

	/**
	 * @brief get the main command stream
	 * @return reference to main command stream
	 */
	const protocol::MessageStream &mainstream() const { return m_mainstream; }

	/**
	 * @brief Add a command to the message stream.
	 *
	 * Emits newCommandsAvailable
	 * @param msg
	 */
	void addToCommandStream(protocol::MessagePtr msg);

	/**
	 * @brief Add a message to the initialization stream
	 *
	 * During init state, this goes to the normal command stream.
	 * During reset state, this goes to a reset buffer which will
	 * replace the old session history once completed.
	 * @param msg
	 */
	void addToInitStream(protocol::MessagePtr msg);

	/**
	 * @brief Disconnect all users
	 */
	void kickAllUsers();

	/**
	 * @brief Initiate the shutdown of this session
	 *
	 * The session will not persist after the users have been disconnected,
	 * nor will it be hibernated.
	 */
	void killSession();

	/**
	 * @brief Send a message to every user of this session
	 * @param message
	 */
	void wall(const QString &message);

	/**
	 * @brief Start resetting this session
	 * @param resetter ID of the user who started the reset
	 */
	void resetSession(int resetter);

	QString toLogString() const;

	sessionlisting::Announcement publicListing() const { return m_publicListing; }
	void setPublicListing(const sessionlisting::Announcement &a) { m_publicListing = a; }

	/**
	 * @brief Generate a request for session announcement
	 *
	 * @param url listing server API url
	 */
	void makeAnnouncement(const QUrl &url);

	/**
	 * @brief Generate a request for session announcement unlisting
	 */
	void unlistAnnouncement();

	//! Get the session state
	State state() const { return m_state; }

	void handleInitComplete(int ctxId);

	/**
	 * @brief Update session operator bits
	 * @param ids lisf of new session operators
	 * @return sanitized list of actual session operators
	 */
	QList<uint8_t> updateOwnership(QList<uint8_t> ids);

signals:
	//! A user just connected to the session
	void userConnected(Session *thisSession, Client *client);

	//! A user disconnected from the session
	void userDisconnected(Session *thisSession);

	/**
	 * @brief A publishable session attribute just changed.
	 *
	 * This signal is emitted when any of the following attributes are changed:
	 *
	 * - title
	 * - open/closed status
	 * - maximum user count
	 * - password
	 * - persistent mode
	 *
	 * @param thisSession
	 */
	void sessionAttributeChanged(Session *thisSession);

	//! New commands have been added to the main stream
	void newCommandsAvailable();

	//! Request session announcement
	void requestAnnouncement(const QUrl &url, const sessionlisting::Session &session);

	//! Request this session to be unlisted
	void requestUnlisting(const sessionlisting::Announcement &listing);

private slots:
	void removeUser(Client *user);


private:
	void cleanupCommandStream();
	void startRecording(const QList<protocol::MessagePtr> &snapshot);

	void sendUpdatedSessionProperties();
	void ensureOperatorExists();

	void switchState(State newstate);

	State m_state;
	int m_initUser; // the user who is currently uploading init/reset data

	recording::Writer *m_recorder;
	QString m_recordingFile;
	bool m_splitRecording;

	QList<Client*> m_clients;

	protocol::MessageStream m_mainstream;
	QList<protocol::MessagePtr> m_resetstream;

	sessionlisting::Announcement m_publicListing;

	int m_lastUserId;

	const QDateTime m_startTime;
	QDateTime m_lastEventTime;

	const SessionId m_id;
	protocol::ProtocolVersion m_protocolVersion;
	int m_maxusers;
	uint m_historylimit;

	QByteArray m_passwordhash;
	QString m_title;
	QString m_founder;
	QString m_welcomeMessage;

<<<<<<< HEAD
	bool m_closed;
	bool m_allowPersistent;
	bool m_persistent;
	bool m_preserveChat;
	bool m_nsfm;
=======
	bool _locked;
	bool _layerctrllocked;
	bool _putimagelocked;
	bool _closed;
	bool _lockdefault;
	bool _allowPersistent;
	bool _persistent;
	bool _hibernatable;
	bool _preservechat;
	bool m_privateUserList;
>>>>>>> 537751e7
};

}

#endif
<|MERGE_RESOLUTION|>--- conflicted
+++ resolved
@@ -211,7 +211,6 @@
 	 */
 	int userCount() const { return m_clients.size(); }
 
-<<<<<<< HEAD
 	const QList<Client*> &clients() const { return m_clients; }
 
 	/**
@@ -219,12 +218,9 @@
 	 * @return user ID or invalid ID if init not in progress
 	 */
 	int initUserId() const { return m_initUser; }
-=======
+
 	//! Get the names of this session's users
 	QStringList userNames() const;
-
-	const QList<Client*> &clients() const { return _clients; }
->>>>>>> 537751e7
 
 	/**
 	 * @brief Get the name of the session owner
@@ -403,24 +399,12 @@
 	QString m_founder;
 	QString m_welcomeMessage;
 
-<<<<<<< HEAD
 	bool m_closed;
 	bool m_allowPersistent;
 	bool m_persistent;
 	bool m_preserveChat;
 	bool m_nsfm;
-=======
-	bool _locked;
-	bool _layerctrllocked;
-	bool _putimagelocked;
-	bool _closed;
-	bool _lockdefault;
-	bool _allowPersistent;
-	bool _persistent;
-	bool _hibernatable;
-	bool _preservechat;
 	bool m_privateUserList;
->>>>>>> 537751e7
 };
 
 }
